Name: optparse-generic
Version: 1.0.1
Cabal-Version: >=1.8.0.2
Build-Type: Simple
License: BSD3
License-File: LICENSE
Copyright: 2016 Gabriel Gonzalez
Author: Gabriel Gonzalez
Maintainer: Gabriel439@gmail.com
Bug-Reports: https://github.com/Gabriel439/Haskell-Optparse-Generic-Library/issues
Synopsis: Auto-generate a command-line parser for your datatype
Description: This library auto-generates an @optparse-applicative@-compatible
    @Parser@ from any data type that derives the @Generic@ interface.
    .
    See the documentation in "Options.Generic" for an example of how to use
    this library
Category: System
Source-Repository head
    Type: git
    Location: https://github.com/Gabriel439/Haskell-Optparse-Generic-Library

Library
    Hs-Source-Dirs: src
    Build-Depends:
        base                 >= 4.6     && < 5   ,
        system-filepath      >= 0.3.1   && < 0.5 ,
        text                               < 1.3 ,
        transformers         >= 0.2.0.0 && < 0.6 ,
        optparse-applicative >= 0.11.0  && < 0.13,
        time                 >= 1.5     && < 1.7,
<<<<<<< HEAD
        void                               < 0.8
    if impl(ghc < 7.8)
        Build-Depends:
            singletons       >= 0.10.0  && < 1.0 ,
            tagged           >= 0.8.3   && < 0.9
=======
        void                               < 0.8,
        bytestring                         < 0.11
>>>>>>> 0abdb05f
    Exposed-Modules: Options.Generic
    GHC-Options: -Wall<|MERGE_RESOLUTION|>--- conflicted
+++ resolved
@@ -27,16 +27,12 @@
         text                               < 1.3 ,
         transformers         >= 0.2.0.0 && < 0.6 ,
         optparse-applicative >= 0.11.0  && < 0.13,
-        time                 >= 1.5     && < 1.7,
-<<<<<<< HEAD
-        void                               < 0.8
+        time                 >= 1.5     && < 1.7 ,
+        void                               < 0.8 ,
+        bytestring                         < 0.11
     if impl(ghc < 7.8)
         Build-Depends:
             singletons       >= 0.10.0  && < 1.0 ,
             tagged           >= 0.8.3   && < 0.9
-=======
-        void                               < 0.8,
-        bytestring                         < 0.11
->>>>>>> 0abdb05f
     Exposed-Modules: Options.Generic
     GHC-Options: -Wall